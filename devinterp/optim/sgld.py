from typing import Literal, Union

import numpy as np
import torch


class SGLD(torch.optim.Optimizer):
    r"""
    Implements Stochastic Gradient Langevin Dynamics (SGLD) optimizer.
    
    This optimizer blends Stochastic Gradient Descent (SGD) with Langevin Dynamics,
    introducing Gaussian noise to the gradient updates. It can also include an
    elasticity term that , acting like
    a special form of weight decay.

    It follows Lau et al.'s (2023) implementation, which is a modification of 
    Welling and Teh (2011) that omits the learning rate schedule and introduces 
    an elasticity term that pulls the weights towards their initial values.

    The equation for the update is as follows:

    $$
    \begin{gathered}
    \Delta w_t=\frac{\epsilon}{2}\left(\frac{\beta n}{m} \sum_{i=1}^m \nabla \log p\left(y_{l_i} \mid x_{l_i}, w_t\right)+\gamma\left(w^_0-w_t\right) - \lambda w_t\right) \\
    +N(0, \epsilon\sigma^2)
    \end{gathered}
    $$

    where $w_t$ is the weight at time $t$, $\epsilon$ is the learning rate, 
    $(\beta n)$ is the inverse temperature (we're in the tempered Bayes paradigm), 
    $n$ is the number of training samples, $m$ is the batch size, $\gamma$ is 
    the elasticity strength, $\lambda$ is the weight decay strength, $n$ is the 
    number of samples, and $\sigma$ is the noise term.

    :param params: Iterable of parameters to optimize or dicts defining parameter groups
    :param lr: Learning rate (required)
    :param noise_level: Amount of Gaussian noise introduced into gradient updates (default: 1). This is multiplied by the learning rate.
    :param weight_decay: L2 regularization term, applied as weight decay (default: 0)
    :param elasticity: Strength of the force pulling weights back to their initial values (default: 0)
    :param temperature: Temperature. (default: 1)
    :param num_samples: Number of samples to average over (default: 1)

    Example:
        >>> optimizer = SGLD(model.parameters(), lr=0.1, temperature=torch.log(n)/n)
        >>> optimizer.zero_grad()
        >>> loss_fn(model(input), target).backward()
        >>> optimizer.step()

    Note:
        - The `elasticity` term is unique to this implementation and serves to guide the
        weights towards their original values. This is useful for estimating quantities over the local 
        posterior.
    """

<<<<<<< HEAD
    def __init__(self, params, lr=1e-3, noise_level=1., weight_decay=0., elasticity=0., temperature: Union[Literal['adaptive'], float]=1., bounding_box_size=None,  num_samples=1):
        defaults = dict(lr=lr, noise_level=noise_level, weight_decay=weight_decay, elasticity=elasticity, temperature=temperature, bounding_box_size=bounding_box_size, num_samples=num_samples)
=======
    def __init__(
        self,
        params,
        lr=1e-3,
        noise_level=1.0,
        weight_decay=0.0,
        elasticity=0.0,
        temperature: Union[Literal["adaptive"], float] = 1.0,
        num_samples=1,
    ):
        defaults = dict(
            lr=lr,
            noise_level=noise_level,
            weight_decay=weight_decay,
            elasticity=elasticity,
            temperature=temperature,
            num_samples=num_samples,
        )
>>>>>>> 12cf1160
        super(SGLD, self).__init__(params, defaults)

        # Save the initial parameters if the elasticity term is set
        for group in self.param_groups:
            if group["elasticity"] != 0:
                for p in group["params"]:
                    param_state = self.state[p]
<<<<<<< HEAD
                    param_state['initial_param'] = p.data.clone().detach()
            if group['temperature'] == "adaptive":  # TODO: Better name
                group['temperature'] = np.log(group["num_samples"])
=======
                    param_state["initial_param"] = torch.clone(p.data).detach()
            if group["temperature"] == "adaptive":  # TODO: Better name
                group["temperature"] = np.log(group["num_samples"])
>>>>>>> 12cf1160

    def step(self, closure=None):
        for group in self.param_groups:
            for p in group["params"]:
                if p.grad is None:
                    continue
<<<<<<< HEAD
                param_state = self.state[p]
                dw = p.grad.data * group["num_samples"] / group['temperature']
=======

                dw = p.grad.data * group["num_samples"] / group["temperature"]
>>>>>>> 12cf1160

                if group["weight_decay"] != 0:
                    dw.add_(p.data, alpha=group["weight_decay"])

                if group["elasticity"] != 0:
                    initial_param = self.state[p]["initial_param"]
                    dw.add_((p.data - initial_param), alpha=group["elasticity"])

                p.data.add_(dw, alpha=-0.5 * group["lr"])

                # Add Gaussian noise
<<<<<<< HEAD
                noise = torch.normal(mean=0., std=group['noise_level'], size=dw.size(), device=dw.device)
                p.data.add_(noise, alpha=group['lr'] ** 0.5)
                # Rebound if exceeded bounding box size
                if group['bounding_box_size'] is not None:
                    torch.clamp_(p.data, min=param_state['initial_param'] - group['bounding_box_size'], max=param_state['initial_param'] + group['bounding_box_size'])
=======
                noise = torch.normal(
                    mean=0.0, std=group["noise_level"], size=dw.size(), device=dw.device
                )
                p.data.add_(noise, alpha=group["lr"] ** 0.5)
>>>>>>> 12cf1160
<|MERGE_RESOLUTION|>--- conflicted
+++ resolved
@@ -52,29 +52,8 @@
         posterior.
     """
 
-<<<<<<< HEAD
     def __init__(self, params, lr=1e-3, noise_level=1., weight_decay=0., elasticity=0., temperature: Union[Literal['adaptive'], float]=1., bounding_box_size=None,  num_samples=1):
         defaults = dict(lr=lr, noise_level=noise_level, weight_decay=weight_decay, elasticity=elasticity, temperature=temperature, bounding_box_size=bounding_box_size, num_samples=num_samples)
-=======
-    def __init__(
-        self,
-        params,
-        lr=1e-3,
-        noise_level=1.0,
-        weight_decay=0.0,
-        elasticity=0.0,
-        temperature: Union[Literal["adaptive"], float] = 1.0,
-        num_samples=1,
-    ):
-        defaults = dict(
-            lr=lr,
-            noise_level=noise_level,
-            weight_decay=weight_decay,
-            elasticity=elasticity,
-            temperature=temperature,
-            num_samples=num_samples,
-        )
->>>>>>> 12cf1160
         super(SGLD, self).__init__(params, defaults)
 
         # Save the initial parameters if the elasticity term is set
@@ -82,28 +61,17 @@
             if group["elasticity"] != 0:
                 for p in group["params"]:
                     param_state = self.state[p]
-<<<<<<< HEAD
                     param_state['initial_param'] = p.data.clone().detach()
             if group['temperature'] == "adaptive":  # TODO: Better name
                 group['temperature'] = np.log(group["num_samples"])
-=======
-                    param_state["initial_param"] = torch.clone(p.data).detach()
-            if group["temperature"] == "adaptive":  # TODO: Better name
-                group["temperature"] = np.log(group["num_samples"])
->>>>>>> 12cf1160
 
     def step(self, closure=None):
         for group in self.param_groups:
             for p in group["params"]:
                 if p.grad is None:
                     continue
-<<<<<<< HEAD
                 param_state = self.state[p]
                 dw = p.grad.data * group["num_samples"] / group['temperature']
-=======
-
-                dw = p.grad.data * group["num_samples"] / group["temperature"]
->>>>>>> 12cf1160
 
                 if group["weight_decay"] != 0:
                     dw.add_(p.data, alpha=group["weight_decay"])
@@ -115,15 +83,8 @@
                 p.data.add_(dw, alpha=-0.5 * group["lr"])
 
                 # Add Gaussian noise
-<<<<<<< HEAD
                 noise = torch.normal(mean=0., std=group['noise_level'], size=dw.size(), device=dw.device)
                 p.data.add_(noise, alpha=group['lr'] ** 0.5)
                 # Rebound if exceeded bounding box size
                 if group['bounding_box_size'] is not None:
-                    torch.clamp_(p.data, min=param_state['initial_param'] - group['bounding_box_size'], max=param_state['initial_param'] + group['bounding_box_size'])
-=======
-                noise = torch.normal(
-                    mean=0.0, std=group["noise_level"], size=dw.size(), device=dw.device
-                )
-                p.data.add_(noise, alpha=group["lr"] ** 0.5)
->>>>>>> 12cf1160
+                    torch.clamp_(p.data, min=param_state['initial_param'] - group['bounding_box_size'], max=param_state['initial_param'] + group['bounding_box_size'])